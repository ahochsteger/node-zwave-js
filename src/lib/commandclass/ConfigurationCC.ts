import { composeObject } from "alcalzone-shared/objects";
import { padStart } from "alcalzone-shared/strings";
import type { ParamInfoMap } from "../config/Devices";
import type { Driver } from "../driver/Driver";
import { ZWaveError, ZWaveErrorCodes } from "../error/ZWaveError";
import log from "../log";
import type { ValueID } from "../node/ValueDB";
import { getEnumMemberName, getMinimumShiftForBitMask, isConsecutiveArray, stripUndefined, validatePayload } from "../util/misc";
import type { CacheMetadata, CacheValue } from "../values/Cache";
import { ValueMetadata, ValueMetadataBase } from "../values/Metadata";
import { encodeBitMask, getIntegerLimits, getMinIntegerSize, Maybe, parseBitMask } from "../values/Primitive";
import { CCAPI, SetValueImplementation, SET_VALUE, throwUnsupportedProperty, throwUnsupportedPropertyKey, throwWrongValueType } from "./API";
import { API, CCCommand, CCCommandOptions, CommandClass, commandClass, CommandClassDeserializationOptions, CommandClassOptions, DynamicCCResponse, expectedCCResponse, gotDeserializationOptions, implementedVersion } from "./CommandClass";
import { CommandClasses } from "./CommandClasses";

export enum ConfigurationCommand {
	Set = 0x04,
	Get = 0x05,
	Report = 0x06,
	BulkSet = 0x07,
	BulkGet = 0x08,
	BulkReport = 0x09,
	NameGet = 0x0a,
	NameReport = 0x0b,
	InfoGet = 0x0c,
	InfoReport = 0x0d,
	PropertiesGet = 0x0e,
	PropertiesReport = 0x0f,
	DefaultReset = 0x01,
}

export enum ValueFormat {
	SignedInteger = 0x00,
	UnsignedInteger = 0x01,
	Enumerated = 0x02, // UnsignedInt, Radio Buttons
	BitField = 0x03, // Check Boxes
}

export interface ConfigurationMetadata extends ValueMetadataBase {
	// readable and writeable are inherited from ValueMetadataBase
	min?: ConfigValue;
	max?: ConfigValue;
	default?: ConfigValue;
	valueSize?: number;
	format?: ValueFormat;
	name?: string;
	info?: string;
	noBulkSupport?: boolean;
	isAdvanced?: boolean;
	requiresReInclusion?: boolean;
	// The following information cannot be detected by scanning.
	// We have to rely on configuration to support them
	// options?: readonly ConfigOption[];
	states?: Record<string, number>;
	allowManualEntry?: boolean;
	isFromConfig?: boolean;
}

// A configuration value is either a single number or a bit map
export type ConfigValue = number | Set<number>;

export class ConfigurationCCError extends ZWaveError {
	public constructor(
		public readonly message: string,
		public readonly code: ZWaveErrorCodes,
		public readonly argument: any,
	) {
		super(message, code);

		// We need to set the prototype explicitly
		Object.setPrototypeOf(this, ConfigurationCCError.prototype);
	}
}

export function getParamInformationValueID(
	parameter: number,
	bitMask?: number,
): ValueID {
	return {
		commandClass: CommandClasses.Configuration,
		property: parameter,
		propertyKey: bitMask,
	};
}

const isParamInfoFromConfigValueId: ValueID = {
	commandClass: CommandClasses.Configuration,
	property: "isParamInformationFromConfig",
};

@API(CommandClasses.Configuration)
export class ConfigurationCCAPI extends CCAPI {
	public supportsCommand(cmd: ConfigurationCommand): Maybe<boolean> {
		switch (cmd) {
			case ConfigurationCommand.Get:
			case ConfigurationCommand.Set:
				return true; // This is mandatory

			case ConfigurationCommand.BulkGet:
			case ConfigurationCommand.BulkSet:
				return this.version >= 2;

			case ConfigurationCommand.NameGet:
			case ConfigurationCommand.InfoGet:
			case ConfigurationCommand.PropertiesGet:
				return this.version >= 3;

			case ConfigurationCommand.DefaultReset:
				return this.version >= 4;
		}
		return super.supportsCommand(cmd);
	}

	protected [SET_VALUE]: SetValueImplementation = async (
		{ property, propertyKey },
		value,
	): Promise<void> => {
		// Config parameters are addressed with numeric properties/keys
		if (typeof property !== "number") {
			throwUnsupportedProperty(this.ccId, property);
		}
		if (propertyKey != undefined && typeof propertyKey !== "number") {
			throwUnsupportedPropertyKey(this.ccId, property, propertyKey);
		}
		if (typeof value !== "number") {
			throwWrongValueType(this.ccId, property, "number", typeof value);
		}

		const ccInstance = this.endpoint.createCCInstance(ConfigurationCC)!;
		let valueSize = ccInstance.getParamInformation(property).valueSize;

		let targetValue: number;
		if (propertyKey) {
			// This is a partial value, we need to update some bits only
			// Find out the correct value size
			if (!valueSize) {
				valueSize = ccInstance.getParamInformation(
					property,
					propertyKey,
				).valueSize;
			}
			// Add the target value to the remaining partial values
			targetValue = ccInstance.composePartialParamValue(
				property,
				propertyKey,
				value,
			);
		} else {
			targetValue = value;
		}

		await this.set(property, targetValue, (valueSize || 1) as any);

		// Refresh the current value and ignore potential timeouts
		void this.get(property).catch(() => {
			/* ignore */
		});
	};

	/**
	 * Requests the current value of a given config parameter from the device.
	 * This may timeout and return `undefined` if the node does not respond.
	 * If the node replied with a different parameter number, a `ConfigurationCCError`
	 * is thrown with the `argument` property set to the reported parameter number.
	 */
	public async get(
		parameter: number,
		valueBitMask?: number,
	): Promise<ConfigValue | undefined> {
		this.assertSupportsCommand(
			ConfigurationCommand,
			ConfigurationCommand.Get,
		);

		const cc = new ConfigurationCCGet(this.driver, {
			nodeId: this.endpoint.nodeId,
			// Don't set an endpoint here, Configuration is device specific, not endpoint specific
			parameter,
		});
		try {
			const response = (await this.driver.sendCommand<
				ConfigurationCCReport
			>(cc))!;
			// Nodes may respond with a different parameter, e.g. if we
			// requested a non-existing one
			if (response.parameter === parameter) {
				if (!valueBitMask) return response.value;
				// If a partial parameter was requested, extract that value
				return (
					((response.value as any) & valueBitMask) >>>
					getMinimumShiftForBitMask(valueBitMask)
				);
			}
			log.controller.logNode(this.endpoint.nodeId, {
				message: `Received unexpected ConfigurationReport (param = ${response.parameter}, value = ${response.value})`,
				direction: "inbound",
				level: "error",
			});
			throw new ConfigurationCCError(
				`The first existing parameter on this node is ${response.parameter}`,
				ZWaveErrorCodes.ConfigurationCC_FirstParameterNumber,
				response.parameter,
			);
		} catch (e) {
			if (
				e instanceof ZWaveError &&
				e.code === ZWaveErrorCodes.Controller_NodeTimeout
			) {
				// A timeout has to be expected. We return undefined to
				// signal that no value was received
				return undefined;
			}
			// This error was unexpected
			throw e;
		}
	}

	/**
	 * Sets a new value for a given config parameter of the device.
	 * The return value indicates whether the command succeeded (`true`) or timed out (`false`).
	 */
	public async set(
		parameter: number,
		value: ConfigValue,
		valueSize: 1 | 2 | 4,
	): Promise<boolean> {
		this.assertSupportsCommand(
			ConfigurationCommand,
			ConfigurationCommand.Set,
		);

		const cc = new ConfigurationCCSet(this.driver, {
			nodeId: this.endpoint.nodeId,
			// Don't set an endpoint here, Configuration is device specific, not endpoint specific
			parameter,
			value,
			valueSize,
		});
		try {
			await this.driver.sendCommand(cc);
			return true;
		} catch (e) {
			if (
				e instanceof ZWaveError &&
				e.code === ZWaveErrorCodes.Controller_NodeTimeout
			) {
				// A timeout has to be expected
				return false;
			}
			// This error was unexpected
			throw e;
		}
	}

	/**
	 * Resets a configuration parameter to its default value.
	 * The return value indicates whether the command succeeded (`true`) or timed out (`false`).
	 *
	 * WARNING: This will throw on legacy devices (ConfigurationCC v3 and below)
	 */
	public async reset(parameter: number): Promise<boolean> {
		this.assertSupportsCommand(
			ConfigurationCommand,
			ConfigurationCommand.Set,
		);

		const cc = new ConfigurationCCSet(this.driver, {
			nodeId: this.endpoint.nodeId,
			// Don't set an endpoint here, Configuration is device specific, not endpoint specific
			parameter,
			resetToDefault: true,
		});
		try {
			await this.driver.sendCommand(cc);
			return true;
		} catch (e) {
			if (
				e instanceof ZWaveError &&
				e.code === ZWaveErrorCodes.Controller_NodeTimeout
			) {
				// A timeout has to be expected
				return false;
			}
			// This error was unexpected
			throw e;
		}
	}

	/** Resets all configuration parameters to their default value */
	public async resetAll(): Promise<void> {
		this.assertSupportsCommand(
			ConfigurationCommand,
			ConfigurationCommand.DefaultReset,
		);

		const cc = new ConfigurationCCDefaultReset(this.driver, {
			nodeId: this.endpoint.nodeId,
			// Don't set an endpoint here, Configuration is device specific, not endpoint specific
		});
		await this.driver.sendCommand(cc);
	}

	// eslint-disable-next-line @typescript-eslint/explicit-function-return-type
	public async getProperties(parameter: number) {
		const cc = new ConfigurationCCPropertiesGet(this.driver, {
			nodeId: this.endpoint.nodeId,
			// Don't set an endpoint here, Configuration is device specific, not endpoint specific
			parameter,
		});
		const response = (await this.driver.sendCommand<
			ConfigurationCCPropertiesReport
		>(cc))!;
		return {
			valueSize: response.valueSize,
			valueFormat: response.valueFormat,
			minValue: response.minValue,
			maxValue: response.maxValue,
			defaultValue: response.defaultValue,
			nextParameter: response.nextParameter,
			altersCapabilities: response.altersCapabilities,
			isReadonly: response.isReadonly,
			isAdvanced: response.isAdvanced,
			noBulkSupport: response.noBulkSupport,
		};
	}

	/** Requests the name of a configuration parameter from the node */
	public async getName(parameter: number): Promise<string> {
		const cc = new ConfigurationCCNameGet(this.driver, {
			nodeId: this.endpoint.nodeId,
			// Don't set an endpoint here, Configuration is device specific, not endpoint specific
			parameter,
		});
		const response = (await this.driver.sendCommand<
			ConfigurationCCNameReport
		>(cc))!;
		return response.name;
	}

	/** Requests usage info for a configuration parameter from the node */
	public async getInfo(parameter: number): Promise<string> {
		const cc = new ConfigurationCCInfoGet(this.driver, {
			nodeId: this.endpoint.nodeId,
			// Don't set an endpoint here, Configuration is device specific, not endpoint specific
			parameter,
		});
		const response = (await this.driver.sendCommand<
			ConfigurationCCInfoReport
		>(cc))!;
		return response.info;
	}

	/**
	 * This scans the node for the existing parameters. Found parameters will be reported
	 * through the `value added` and `value updated` events.
	 *
	 * WARNING: This method throws for newer devices.
	 *
	 * WARNING: On nodes implementing V1 and V2, this process may take
	 * **up to an hour**, depending on the configured timeout.
	 *
	 * WARNING: On nodes implementing V2, all parameters after 255 will be ignored.
	 */
	public async scanParametersLegacy(): Promise<void> {
		if (this.version >= 3) {
			throw new ZWaveError(
				"Use ConfigurationCC.interview instead of scanning parameters for versions 3 and above.",
				ZWaveErrorCodes.ConfigurationCC_NoLegacyScanOnNewDevices,
			);
		}

		// TODO: Reduce the priority of the messages
		log.controller.logNode(
			this.endpoint.nodeId,
			`Scanning available parameters...`,
		);
		const ccInstance = this.endpoint.createCCInstance(ConfigurationCC)!;
		for (let param = 1; param <= 255; param++) {
			// Check if the parameter is readable
			let originalValue: ConfigValue | undefined;
			log.controller.logNode(this.endpoint.nodeId, {
				message: `  trying param ${param}...`,
				direction: "outbound",
			});
			try {
				originalValue = await this.get(param);
				if (originalValue != undefined) {
					const logMessage = `  Param ${param}:
    readable  = true
    valueSize = ${ccInstance.getParamInformation(param).valueSize}
    value     = ${originalValue}`;
					log.controller.logNode(this.endpoint.nodeId, {
						message: logMessage,
						direction: "inbound",
					});
				}
			} catch (e) {
				if (
					e instanceof ConfigurationCCError &&
					e.code ===
					ZWaveErrorCodes.ConfigurationCC_FirstParameterNumber
				) {
					// Continue iterating with the next param
					if (e.argument - 1 > param) param = e.argument - 1;
					continue;
				}
				throw e;
			}
		}
	}
}

@commandClass(CommandClasses.Configuration)
@implementedVersion(4)
export class ConfigurationCC extends CommandClass {
	declare ccCommand: ConfigurationCommand;

	public constructor(driver: Driver, options: CommandClassOptions) {
		super(driver, options);
		this.registerValue("isParamInformationFromConfig" as any, true);
	}

	public async interview(complete: boolean = true): Promise<void> {
		const node = this.getNode()!;

		const config = node.deviceConfig?.paramInformation;
		if (config) {
			log.controller.logNode(node.id, {
				endpoint: this.endpointIndex,
				message: `${this.constructor.name}: Loading configuration parameters from device config`,
				direction: "none",
			});
			this.deserializeParamInformationFromConfig(config);
		}

		const api = this.getEndpoint()!.commandClasses.Configuration;

		if (this.version < 3) {
			const paramInfo = node.deviceConfig?.paramInformation;
			if (paramInfo?.size) {
				// Query all values
				// Because partial params share the same parameter number,
				// we need to remember which ones we have already queried.
				const alreadyQueried = new Set<number>();
				for (const param of paramInfo.keys()) {
					// No need to query writeonly params
					if (paramInfo.get(param)!.writeOnly) continue;
					// Don't double-query params
					if (alreadyQueried.has(param.parameter)) continue;
					alreadyQueried.add(param.parameter);

					// Query the current value
					log.controller.logNode(node.id, {
						endpoint: this.endpointIndex,
						message: `querying parameter #${param.parameter} value...`,
						direction: "outbound",
					});
					// ... at least try to
					try {
						await api.get(param.parameter);
					} catch (e) {
						if (
							e instanceof ZWaveError &&
							e.code ===
								ZWaveErrorCodes.ConfigurationCC_FirstParameterNumber
						) {
							// ignore, we don't want to cancel the interview just
							// because one configuration report was received out of sequence
						} else {
							throw e;
						}
					}
				}
			} else {
				log.controller.logNode(node.id, {
					endpoint: this.endpointIndex,
					message: `${this.constructor.name}: skipping interview because CC version is < 3 and there is no config file`,
					direction: "none",
				});
			}
		} else {
			// Version >= 3
			log.controller.logNode(node.id, {
				endpoint: this.endpointIndex,
				message: `${this.constructor.name}: doing a ${
					complete ? "complete" : "partial"
					} interview...`,
				direction: "none",
			});

			log.controller.logNode(node.id, {
				endpoint: this.endpointIndex,
				message: "finding first configuration parameter...",
				direction: "outbound",
			});
			let { nextParameter: param } = await api.getProperties(0);

			while (param > 0) {
				log.controller.logNode(node.id, {
					endpoint: this.endpointIndex,
					message: `querying parameter #${param} information...`,
					direction: "outbound",
				});
				// Query name and info
				const name = await api.getName(param);
				// This is probably long, should we log it?
				await api.getInfo(param);

				// Query properties and the next param
				const {
					nextParameter,
					...properties
				} = await api.getProperties(param);

				let logMessage: string;
				if (properties.valueSize === 0) {
					logMessage = `Parameter #${param} is unsupported. Next parameter: ${nextParameter}`;
				} else {
					logMessage = `received information for parameter #${param}:
parameter name:      ${name}
value format:        ${getEnumMemberName(ValueFormat, properties.valueFormat)}
value size:          ${properties.valueSize} bytes
min value:           ${properties.minValue}
max value:           ${properties.maxValue}
default value:       ${properties.defaultValue}
is read-only:        ${!!properties.isReadonly}
is advanced (UI):    ${!!properties.isAdvanced}
has bulk support:    ${!properties.noBulkSupport}
alters capabilities: ${!!properties.altersCapabilities}`;
				}
				log.controller.logNode(node.id, {
					endpoint: this.endpointIndex,
					message: logMessage,
					direction: "inbound",
				});

				// Query the current value
				log.controller.logNode(node.id, {
					endpoint: this.endpointIndex,
					message: `querying parameter #${param} value...`,
					direction: "outbound",
				});
				await api.get(param);

				param = nextParameter;
			}
		}

		// Remember that the interview is complete
		this.interviewComplete = true;
	}

	/**
	 * Whether this node's param information was loaded from a config file.
	 * If this is true, we don't trust what the node reports
	 */
	protected get isParamInformationFromConfig(): boolean {
		return (
			this.getValueDB().getValue(isParamInfoFromConfigValueId) === true
		);
	}

	/**
	 * @internal
	 * Stores config parameter metadata for this CC's node
	 */
	public extendParamInformation(
		parameter: number,
		valueBitMask: number | undefined,
		info: Partial<ConfigurationMetadata>,
	): void {
		// Don't trust param information that a node reports if we have already loaded it from a config file
		if (this.isParamInformationFromConfig) return;

		const valueDB = this.getValueDB();
		const valueId = getParamInformationValueID(parameter, valueBitMask);
		// Retrieve the base metadata
		const metadata = this.getParamInformation(parameter, valueBitMask);
		// Override it with new data
		Object.assign(metadata, info);
		// And store it back
		valueDB.setMetadata(valueId, metadata);
	}

	/**
	 * @internal
	 * Returns stored config parameter metadata for this CC's node
	 */
	public getParamInformation(
		parameter: number,
		valueBitMask?: number,
	): ConfigurationMetadata {
		const valueDB = this.getValueDB();
		const valueId = getParamInformationValueID(parameter, valueBitMask);
		return valueDB.getMetadata(valueId) ?? { ...ValueMetadata.Any };
	}

	/**
	 * Returns stored config parameter metadata for all partial config params addressed with the given parameter number
	 */
	public getPartialParamInfos(
		parameter: number,
	): (ValueID & { metadata: ConfigurationMetadata })[] {
		const valueDB = this.getValueDB();
		return valueDB
			.getAllMetadata(this.ccId)
			.filter(
				({ property, propertyKey }) =>
					property === parameter && propertyKey != undefined,
			) as (ValueID & { metadata: ConfigurationMetadata })[];
	}

	/**
	 * Returns stored config parameter metadata for all partial config params addressed with the given parameter number
	 */
	public composePartialParamValue(
		parameter: number,
		valueBitMask: number,
		maskedValue: number,
	): number {
		const valueDB = this.getValueDB();
		// Add the other values
		const otherValues = valueDB
			.getValues(this.ccId)
			.filter(
				({ property, propertyKey }) =>
					property === parameter && propertyKey != undefined,
			)
			.map(({ propertyKey, value }) =>
				propertyKey === valueBitMask
					? 0
					: (value as number) <<
					getMinimumShiftForBitMask(propertyKey as number),
			)
			.reduce((prev, cur) => prev | cur, 0);
		return (
			(otherValues & ~valueBitMask) |
			(maskedValue << getMinimumShiftForBitMask(valueBitMask))
		);
	}

	public serializeValuesForCache(): CacheValue[] {
		// Leave out the paramInformation if we have loaded it from a config file
		let values = super.serializeValuesForCache();
		values = values.filter(
			v => v.property !== "isParamInformationFromConfig",
		);
		return values;
	}

	public serializeMetadataForCache(): CacheMetadata[] {
		// Leave out the param metadata if we have loaded it from a config file
		let metadata = super.serializeMetadataForCache();
		if (this.isParamInformationFromConfig) {
			metadata = metadata.filter(m => typeof m.property === "number");
		}
		return metadata;
	}

	/** Deserializes the config parameter info from a config file */
	public deserializeParamInformationFromConfig(config: ParamInfoMap): void {
		const valueDB = this.getValueDB();

		// Clear old param information
		for (const meta of valueDB.getAllMetadata(this.ccId)) {
			if (typeof meta.property === "number") {
				// this is a param information, delete it
				valueDB.setMetadata(
					meta,
					undefined,
					// Don't emit the added/updated events, as this will spam applications with untranslated events
					{ noEvent: true },
				);
			}
		}

		// Allow overwriting the param info (mark it as unloaded)
		valueDB.setValue(isParamInfoFromConfigValueId, false);

		for (const [param, info] of config.entries()) {
			// We need to make the config information compatible with the
			// format that ConfigurationCC reports
			const paramInfo: Partial<ConfigurationMetadata> = {
				// TODO: Make this smarter! (0...1 ==> boolean)
				type: "number",
				valueSize: info.valueSize,
				min: info.minValue,
				max: info.maxValue,
				default: info.defaultValue,
				format: info.unsigned
					? ValueFormat.UnsignedInteger
					: ValueFormat.SignedInteger,
				readable: !info.writeOnly,
				writeable: !info.readOnly,
				allowManualEntry: info.allowManualEntry,
				states:
					!info.allowManualEntry && info.options.length > 0
						? composeObject(
							info.options.map(({ label, value }) => [
								value.toString(),
								label,
							]),
						)
						: undefined,
				label: info.label,
				description: info.description,
				isFromConfig: true,
			};
			this.extendParamInformation(
				param.parameter,
				param.valueBitMask,
				paramInfo,
			);
		}

		// Remember that we loaded the param information from a config file
		valueDB.setValue(isParamInfoFromConfigValueId, true);
	}

	public translatePropertyKey(
		property: string | number,
		propertyKey?: string | number,
	): string | undefined {
		if (
			typeof property === "number" &&
			(propertyKey == undefined || typeof propertyKey === "number")
		) {
			// This CC names all configuration parameters differently,
			// so no name for the property key is required
			return undefined;
		}
		return super.translateProperty(property, propertyKey);
	}

	public translateProperty(
		property: string | number,
		propertyKey?: string | number,
	): string {
		// Try to retrieve the configured param label
		if (
			typeof property === "number" &&
			(propertyKey == undefined || typeof propertyKey === "number")
		) {
			const paramInfo = this.getParamInformation(property, propertyKey);
			if (paramInfo.label) return paramInfo.label;
			// fall back to paramXYZ[_key] if none is defined
			let ret = `param${padStart(property.toString(), 3, "0")}`;
			if (propertyKey != undefined) {
				ret += "_" + propertyKey.toString();
			}
			return ret;
		}
		return super.translateProperty(property, propertyKey);
	}
}

@CCCommand(ConfigurationCommand.Report)
export class ConfigurationCCReport extends ConfigurationCC {
	public constructor(
		driver: Driver,
		options: CommandClassDeserializationOptions,
	) {
		super(driver, options);
		// All fields must be present
		validatePayload(this.payload.length > 2);
		this._parameter = this.payload[0];
		this._valueSize = this.payload[1] & 0b111;
		// Ensure we received a valid report
		validatePayload(
			this._valueSize >= 1,
			this._valueSize <= 4,
			this.payload.length >= 2 + this._valueSize,
		);

		const oldParamInformation = this.getParamInformation(this._parameter);
		this._value = parseValue(
			this.payload.slice(2),
			this._valueSize,
			// In Config CC v1/v2, this must be SignedInteger
			// As those nodes don't communicate any parameter information
			// we fall back to that default value anyways
			oldParamInformation.format || ValueFormat.SignedInteger,
		);
		// Store the parameter size and value
		this.extendParamInformation(this._parameter, undefined, {
			valueSize: this._valueSize,
			type:
				oldParamInformation.format === ValueFormat.BitField
					? "number[]"
					: "number",
		});
		if (
			this.version < 3 &&
			!this.isParamInformationFromConfig &&
			oldParamInformation.min == undefined &&
			oldParamInformation.max == undefined
		) {
			const isSigned =
				oldParamInformation.format == undefined ||
				oldParamInformation.format === ValueFormat.SignedInteger;
			this.extendParamInformation(
				this._parameter,
				undefined,
				getIntegerLimits(this._valueSize as any, isSigned),
			);
		}
		// And store the value itself
		// If we have partial config params defined, we need to split the value
		const partialParams = this.getPartialParamInfos(this._parameter);
		if (partialParams.length > 0) {
			for (const param of partialParams) {
				if (typeof param.propertyKey === "number") {
					this.getValueDB().setValue(
						{
							commandClass: this.ccId,
							property: this._parameter,
							propertyKey: param.propertyKey,
						},
						((this._value as any) & param.propertyKey) >>>
						getMinimumShiftForBitMask(param.propertyKey),
					);
				}
			}
		} else {
			// This is a single param
			this.getValueDB().setValue(
				{
					commandClass: this.ccId,
					property: this._parameter,
				},
				this._value,
			);
		}
	}

	private _parameter: number;
	public get parameter(): number {
		return this._parameter;
	}

	private _value: ConfigValue;
	public get value(): ConfigValue {
		return this._value;
	}

	private _valueSize: number;
	public get valueSize(): number {
		return this._valueSize;
	}
}

interface ConfigurationCCGetOptions extends CCCommandOptions {
	parameter: number;
}

@CCCommand(ConfigurationCommand.Get)
@expectedCCResponse(ConfigurationCCReport)
export class ConfigurationCCGet extends ConfigurationCC {
	public constructor(
		driver: Driver,
		options: CommandClassDeserializationOptions | ConfigurationCCGetOptions,
	) {
		super(driver, options);
		if (gotDeserializationOptions(options)) {
			// TODO: Deserialize payload
			throw new ZWaveError(
				`${this.constructor.name}: deserialization not implemented`,
				ZWaveErrorCodes.Deserialization_NotImplemented,
			);
		} else {
			this.parameter = options.parameter;
		}
	}

	public parameter: number;

	public serialize(): Buffer {
		this.payload = Buffer.from([this.parameter]);
		return super.serialize();
	}
}

type ConfigurationCCSetOptions = CCCommandOptions &
	(
		| {
			parameter: number;
			resetToDefault: true;
		}
		| {
			parameter: number;
			resetToDefault?: false;
			valueSize: number;
			value: ConfigValue;
		}
	);

@CCCommand(ConfigurationCommand.Set)
export class ConfigurationCCSet extends ConfigurationCC {
	public constructor(
		driver: Driver,
		options: CommandClassDeserializationOptions | ConfigurationCCSetOptions,
	) {
		super(driver, options);
		if (gotDeserializationOptions(options)) {
			// TODO: Deserialize payload
			throw new ZWaveError(
				`${this.constructor.name}: deserialization not implemented`,
				ZWaveErrorCodes.Deserialization_NotImplemented,
			);
		} else {
			this.parameter = options.parameter;
			// According to SDS14223 this flag SHOULD NOT be set
			// Because we don't want to test the behavior, we enforce that it MUST not be set
			// on legacy nodes
			if (options.resetToDefault && this.version <= 3) {
				throw new ZWaveError(
					`The resetToDefault flag MUST not be used on nodes implementing ConfigurationCC V3 or less!`,
					ZWaveErrorCodes.ConfigurationCC_NoResetToDefaultOnLegacyDevices,
				);
			}
			this.resetToDefault = !!options.resetToDefault;
			if (!options.resetToDefault) {
				// TODO: Default to the stored value size
				this.valueSize = options.valueSize;
				this.value = options.value;
			}
		}
	}

	public resetToDefault: boolean;
	public parameter: number;
	public valueSize: number | undefined;
	public value: ConfigValue | undefined;

	public serialize(): Buffer {
		const valueSize = this.resetToDefault ? 1 : this.valueSize!;
		const payloadLength = 2 + valueSize;
		this.payload = Buffer.alloc(payloadLength, 0);
		this.payload[0] = this.parameter;
		this.payload[1] =
			(this.resetToDefault ? 0b1000_0000 : 0) | (valueSize & 0b111);
		if (!this.resetToDefault) {
			const valueFormat =
				this.getParamInformation(this.parameter).format ||
<<<<<<< HEAD
				ValueFormat.SignedInteger,
				this.value!,
			);
=======
				ValueFormat.SignedInteger;
			try {
				serializeValue(
					this.payload,
					2,
					valueSize,
					valueFormat,
					this.value!,
				);
			} catch (e) {
				tryCatchOutOfBoundsError(
					e,
					this.value,
					this.parameter,
					valueSize,
					valueFormat,
				);
			}
>>>>>>> b67539a5
		}
		return super.serialize();
	}
}

type ConfigurationCCBulkSetOptions = CCCommandOptions & {
	parameters: number[];
	handshake?: boolean;
} & (
		| {
			resetToDefault: true;
		}
		| {
			resetToDefault?: false;
			valueSize: number;
			values: number[];
		}
	);

const getResponseForBulkSet: DynamicCCResponse = (
	cc: ConfigurationCCBulkSet,
) => {
	return cc.handshake ? ConfigurationCCBulkReport : undefined;
};

@CCCommand(ConfigurationCommand.BulkSet)
@expectedCCResponse(getResponseForBulkSet)
export class ConfigurationCCBulkSet extends ConfigurationCC {
	public constructor(
		driver: Driver,
		options:
			| CommandClassDeserializationOptions
			| ConfigurationCCBulkSetOptions,
	) {
		super(driver, options);
		if (gotDeserializationOptions(options)) {
			// TODO: Deserialize payload
			throw new ZWaveError(
				`${this.constructor.name}: deserialization not implemented`,
				ZWaveErrorCodes.Deserialization_NotImplemented,
			);
		} else {
			this._parameters = options.parameters;
			if (this._parameters.length < 1) {
				throw new ZWaveError(
					`In a ConfigurationCC.BulkSet, parameters must be a non-empty array`,
					ZWaveErrorCodes.CC_Invalid,
				);
			} else if (!isConsecutiveArray(this._parameters)) {
				throw new ZWaveError(
					`A ConfigurationCC.BulkSet can only be used for consecutive parameters`,
					ZWaveErrorCodes.CC_Invalid,
				);
			}
			this._handshake = !!options.handshake;
			this._resetToDefault = !!options.resetToDefault;
			if (!!options.resetToDefault) {
				this._valueSize = 1;
				this._values = this._parameters.map(() => 0);
			} else {
				this._valueSize = options.valueSize;
				this._values = options.values;
			}
		}
	}

	private _parameters: number[];
	public get parameters(): number[] {
		return this._parameters;
	}
	private _resetToDefault: boolean;
	public get resetToDefault(): boolean {
		return this._resetToDefault;
	}
	private _valueSize: number;
	public get valueSize(): number {
		return this._valueSize;
	}
	private _values: number[];
	public get values(): number[] {
		return this._values;
	}
	private _handshake: boolean;
	public get handshake(): boolean {
		return this._handshake;
	}

	public serialize(): Buffer {
		const valueSize = this._resetToDefault ? 1 : this.valueSize;
		const payloadLength = 4 + valueSize * this.parameters.length;
		this.payload = Buffer.alloc(payloadLength, 0);
		this.payload.writeUInt16BE(this.parameters[0], 0);
		this.payload[2] = this.parameters.length;
		this.payload[3] =
			(this._resetToDefault ? 0b1000_0000 : 0) |
			(this.handshake ? 0b0100_0000 : 0) |
			(valueSize & 0b111);
		if (!this._resetToDefault) {
			for (let i = 0; i < this.parameters.length; i++) {
				const param = this._parameters[i];
				const valueFormat =
					this.getParamInformation(param).format ||
<<<<<<< HEAD
					ValueFormat.SignedInteger,
					this._values[i],
				);
=======
					ValueFormat.SignedInteger;
				try {
					serializeValue(
						this.payload,
						4 + i * valueSize,
						valueSize,
						valueFormat,
						this._values[i],
					);
				} catch (e) {
					tryCatchOutOfBoundsError(
						e,
						this._values[i],
						param,
						valueSize,
						valueFormat,
					);
				}
>>>>>>> b67539a5
			}
		}
		return super.serialize();
	}
}

@CCCommand(ConfigurationCommand.BulkReport)
export class ConfigurationCCBulkReport extends ConfigurationCC {
	public constructor(
		driver: Driver,
		options: CommandClassDeserializationOptions,
	) {
		super(driver, options);

		// Ensure we received enough bytes for the preamble
		validatePayload(this.payload.length >= 5);
		const firstParameter = this.payload.readUInt16BE(0);
		const numParams = this.payload[2];
		this._reportsToFollow = this.payload[3];
		this._defaultValues = !!(this.payload[4] & 0b1000_0000);
		this._isHandshakeResponse = !!(this.payload[4] & 0b0100_0000);
		this._valueSize = this.payload[4] & 0b111;

		// Ensure the payload is long enough for all reported values
		validatePayload(this.payload.length >= 5 + numParams * this._valueSize);
		for (let i = 0; i < numParams; i++) {
			const param = firstParameter + i;
			this._values.set(
				param,
				parseValue(
					this.payload.slice(5 + i * this.valueSize),
					this.valueSize,
					this.getParamInformation(param).format ||
					ValueFormat.SignedInteger,
				),
			);
		}
		// Store every received parameter
		for (const [parameter, value] of this._values.entries()) {
			this.getValueDB().setValue(
				{
					commandClass: this.ccId,
					property: parameter,
				},
				value,
			);
		}
	}

	private _reportsToFollow: number;
	public get reportsToFollow(): number {
		return this._reportsToFollow;
	}

	public expectMoreMessages(): boolean {
		return this._reportsToFollow > 0;
	}

	private _defaultValues: boolean;
	public get defaultValues(): boolean {
		return this._defaultValues;
	}

	private _isHandshakeResponse: boolean;
	public get isHandshakeResponse(): boolean {
		return this._isHandshakeResponse;
	}

	private _valueSize: number;
	public get valueSize(): number {
		return this._valueSize;
	}

	private _values: Map<number, ConfigValue> = new Map();
	public get values(): ReadonlyMap<number, ConfigValue> {
		return this._values;
	}
}

interface ConfigurationCCBulkGetOptions extends CCCommandOptions {
	parameters: number[];
}

@CCCommand(ConfigurationCommand.BulkGet)
@expectedCCResponse(ConfigurationCCBulkReport)
export class ConfigurationCCBulkGet extends ConfigurationCC {
	public constructor(
		driver: Driver,
		options:
			| CommandClassDeserializationOptions
			| ConfigurationCCBulkGetOptions,
	) {
		super(driver, options);
		if (gotDeserializationOptions(options)) {
			// TODO: Deserialize payload
			throw new ZWaveError(
				`${this.constructor.name}: deserialization not implemented`,
				ZWaveErrorCodes.Deserialization_NotImplemented,
			);
		} else {
			this._parameters = options.parameters.sort();
			if (!isConsecutiveArray(this.parameters)) {
				throw new ZWaveError(
					`A ConfigurationCC.BulkGet can only be used for consecutive parameters`,
					ZWaveErrorCodes.CC_Invalid,
				);
			}
		}
	}

	private _parameters: number[];
	public get parameters(): number[] {
		return this._parameters;
	}

	public serialize(): Buffer {
		this.payload = Buffer.allocUnsafe(3);
		this.payload.writeUInt16BE(this.parameters[0], 0);
		this.payload[2] = this.parameters.length;
		return super.serialize();
	}
}

@CCCommand(ConfigurationCommand.NameReport)
export class ConfigurationCCNameReport extends ConfigurationCC {
	public constructor(
		driver: Driver,
		options: CommandClassDeserializationOptions,
	) {
		super(driver, options);
		// All fields must be present
		validatePayload(this.payload.length >= 4);
		this._parameter = this.payload.readUInt16BE(0);
		this._reportsToFollow = this.payload[2];
		this._name = this.payload.slice(3).toString("utf8");
	}

	private _parameter: number;
	public get parameter(): number {
		return this._parameter;
	}

	private _name: string;
	public get name(): string {
		return this._name;
	}

	private _reportsToFollow: number;
	public get reportsToFollow(): number {
		return this._reportsToFollow;
	}

	public expectMoreMessages(): boolean {
		return this._reportsToFollow > 0;
	}

	public mergePartialCCs(partials: ConfigurationCCNameReport[]): void {
		// Concat the name
		this._name = [...partials, this]
			.map(report => report._name)
			.reduce((prev, cur) => prev + cur, "");
		this.extendParamInformation(this.parameter, undefined, {
			name: this.name,
		});
	}
}

@CCCommand(ConfigurationCommand.NameGet)
@expectedCCResponse(ConfigurationCCNameReport)
export class ConfigurationCCNameGet extends ConfigurationCC {
	public constructor(
		driver: Driver,
		options: CommandClassDeserializationOptions | ConfigurationCCGetOptions,
	) {
		super(driver, options);
		if (gotDeserializationOptions(options)) {
			// TODO: Deserialize payload
			throw new ZWaveError(
				`${this.constructor.name}: deserialization not implemented`,
				ZWaveErrorCodes.Deserialization_NotImplemented,
			);
		} else {
			this.parameter = options.parameter;
		}
	}

	public parameter: number;

	public serialize(): Buffer {
		this.payload = Buffer.allocUnsafe(2);
		this.payload.writeUInt16BE(this.parameter, 0);
		return super.serialize();
	}
}

@CCCommand(ConfigurationCommand.InfoReport)
export class ConfigurationCCInfoReport extends ConfigurationCC {
	public constructor(
		driver: Driver,
		options: CommandClassDeserializationOptions,
	) {
		super(driver, options);
		// All fields must be present
		validatePayload(this.payload.length >= 4);
		this._parameter = this.payload.readUInt16BE(0);
		this._reportsToFollow = this.payload[2];
		this._info = this.payload.slice(3).toString("utf8");
	}

	private _parameter: number;
	public get parameter(): number {
		return this._parameter;
	}

	private _info: string;
	public get info(): string {
		return this._info;
	}

	private _reportsToFollow: number;
	public get reportsToFollow(): number {
		return this._reportsToFollow;
	}

	public expectMoreMessages(): boolean {
		return this._reportsToFollow > 0;
	}

	public mergePartialCCs(partials: ConfigurationCCInfoReport[]): void {
		// Concat the info
		this._info = [...partials, this]
			.map(report => report._info)
			.reduce((prev, cur) => prev + cur, "");
		this.extendParamInformation(this._parameter, undefined, {
			info: this._info,
		});
	}
}

@CCCommand(ConfigurationCommand.InfoGet)
@expectedCCResponse(ConfigurationCCInfoReport)
export class ConfigurationCCInfoGet extends ConfigurationCC {
	public constructor(
		driver: Driver,
		options: CommandClassDeserializationOptions | ConfigurationCCGetOptions,
	) {
		super(driver, options);
		if (gotDeserializationOptions(options)) {
			// TODO: Deserialize payload
			throw new ZWaveError(
				`${this.constructor.name}: deserialization not implemented`,
				ZWaveErrorCodes.Deserialization_NotImplemented,
			);
		} else {
			this.parameter = options.parameter;
		}
	}

	public parameter: number;

	public serialize(): Buffer {
		this.payload = Buffer.allocUnsafe(2);
		this.payload.writeUInt16BE(this.parameter, 0);
		return super.serialize();
	}
}

@CCCommand(ConfigurationCommand.PropertiesReport)
export class ConfigurationCCPropertiesReport extends ConfigurationCC {
	public constructor(
		driver: Driver,
		options: CommandClassDeserializationOptions,
	) {
		super(driver, options);

		validatePayload(this.payload.length >= 3);
		this._parameter = this.payload.readUInt16BE(0);
		this._valueFormat = (this.payload[2] & 0b111000) >>> 3;
		this._valueSize = this.payload[2] & 0b111;

		// Ensure the payload contains the two bytes for next parameter
		const nextParameterOffset = 3 + 3 * this._valueSize;
		validatePayload(this.payload.length >= nextParameterOffset + 2);

		if (this.valueSize > 0) {
			if (this._valueFormat !== ValueFormat.BitField) {
				this._minValue = parseValue(
					this.payload.slice(3),
					this._valueSize,
					this._valueFormat,
				);
			}
			this._maxValue = parseValue(
				this.payload.slice(3 + this._valueSize),
				this._valueSize,
				this._valueFormat,
			);
			this._defaultValue = parseValue(
				this.payload.slice(3 + 2 * this._valueSize),
				this._valueSize,
				this._valueFormat,
			);
		}
		if (this.version < 4) {
			// Read the last 2 bytes to work around nodes not omitting min/max value when their size is 0
			this._nextParameter = this.payload.readUInt16BE(
				this.payload.length - 2,
			);
		} else {
			this._nextParameter = this.payload.readUInt16BE(
				nextParameterOffset,
			);

			// Ensure the payload contains a byte for the 2nd option flags
			validatePayload(this.payload.length >= nextParameterOffset + 3);
			const options1 = this.payload[2];
			const options2 = this.payload[3 + 3 * this.valueSize + 2];
			this._altersCapabilities = !!(options1 & 0b1000_0000);
			this._isReadonly = !!(options1 & 0b0100_0000);
			this._isAdvanced = !!(options2 & 0b1);
			this._noBulkSupport = !!(options2 & 0b10);
		}

		// If we actually received parameter info, store it
		if (this._valueSize > 0) {
			const valueType =
				this._valueFormat === ValueFormat.SignedInteger ||
					this._valueFormat === ValueFormat.UnsignedInteger
					? "number"
					: "number[]";
			const paramInfo: Partial<ConfigurationMetadata> = stripUndefined({
				type: valueType,
				valueFormat: this._valueFormat,
				valueSize: this._valueSize,
				minValue: this._minValue,
				maxValue: this._maxValue,
				defaultValue: this._defaultValue,
				requiresReInclusion: this._altersCapabilities,
				writeable: !this._isReadonly,
				isAdvanced: this._isAdvanced,
				noBulkSupport: this._noBulkSupport,
			});
			this.extendParamInformation(this._parameter, undefined, paramInfo);
		}
	}

	private _parameter: number;
	public get parameter(): number {
		return this._parameter;
	}

	private _valueSize: number;
	public get valueSize(): number {
		return this._valueSize;
	}

	private _valueFormat: ValueFormat;
	public get valueFormat(): ValueFormat {
		return this._valueFormat;
	}

	private _minValue: ConfigValue | undefined;
	public get minValue(): ConfigValue | undefined {
		return this._minValue;
	}

	private _maxValue: ConfigValue | undefined;
	public get maxValue(): ConfigValue | undefined {
		return this._maxValue;
	}

	private _defaultValue: ConfigValue | undefined;
	public get defaultValue(): ConfigValue | undefined {
		return this._defaultValue;
	}

	private _nextParameter: number;
	public get nextParameter(): number {
		return this._nextParameter;
	}

	private _altersCapabilities: boolean | undefined;
	public get altersCapabilities(): boolean | undefined {
		return this._altersCapabilities;
	}

	private _isReadonly: boolean | undefined;
	public get isReadonly(): boolean | undefined {
		return this._isReadonly;
	}

	private _isAdvanced: boolean | undefined;
	public get isAdvanced(): boolean | undefined {
		return this._isAdvanced;
	}

	private _noBulkSupport: boolean | undefined;
	public get noBulkSupport(): boolean | undefined {
		return this._noBulkSupport;
	}
}

@CCCommand(ConfigurationCommand.PropertiesGet)
@expectedCCResponse(ConfigurationCCPropertiesReport)
export class ConfigurationCCPropertiesGet extends ConfigurationCC {
	public constructor(
		driver: Driver,
		options: CommandClassDeserializationOptions | ConfigurationCCGetOptions,
	) {
		super(driver, options);
		if (gotDeserializationOptions(options)) {
			// TODO: Deserialize payload
			throw new ZWaveError(
				`${this.constructor.name}: deserialization not implemented`,
				ZWaveErrorCodes.Deserialization_NotImplemented,
			);
		} else {
			this.parameter = options.parameter;
		}
	}

	public parameter: number;

	public serialize(): Buffer {
		this.payload = Buffer.allocUnsafe(2);
		this.payload.writeUInt16BE(this.parameter, 0);
		return super.serialize();
	}
}

@CCCommand(ConfigurationCommand.DefaultReset)
export class ConfigurationCCDefaultReset extends ConfigurationCC {
	public constructor(
		driver: Driver,
		options: CommandClassDeserializationOptions | CCCommandOptions,
	) {
		super(driver, options);
	}
}

export function isSafeValue(
	value: number,
	size: 1 | 2 | 4,
	format: ValueFormat,
): boolean {
	let minSize: number | undefined;
	switch (format) {
		case ValueFormat.SignedInteger:
			minSize = getMinIntegerSize(value, true);
			break;
		case ValueFormat.UnsignedInteger:
		case ValueFormat.Enumerated:
			minSize = getMinIntegerSize(value, false);
			break;
		case ValueFormat.BitField:
		default:
			throw new Error("not implemented");
	}
	return minSize != undefined && size >= minSize;
}

/** Interprets values from the payload depending on the value format */
function parseValue(
	raw: Buffer,
	size: number,
	format: ValueFormat,
): ConfigValue {
	switch (format) {
		case ValueFormat.SignedInteger:
			return raw.readIntBE(0, size);
		case ValueFormat.UnsignedInteger:
		case ValueFormat.Enumerated:
			return raw.readUIntBE(0, size);
		case ValueFormat.BitField:
			return new Set(parseBitMask(raw.slice(0, size)));
	}
}

function tryCatchOutOfBoundsError(
	e: Error,
	value: any,
	parameter: number,
	valueSize: number,
	valueFormat: ValueFormat,
): void {
	if (e.message.includes("out of bounds")) {
		throw new ZWaveError(
			`The value ${value} is invalid for configuration parameter ${parameter} (size = ${valueSize}, format = ${getEnumMemberName(
				ValueFormat,
				valueFormat,
			)})!`,
			ZWaveErrorCodes.Argument_Invalid,
		);
	} else {
		throw e;
	}
}

/** Serializes values into the payload according to the value format */
function serializeValue(
	payload: Buffer,
	offset: number,
	size: number,
	format: ValueFormat,
	value: ConfigValue,
): void {
	switch (format) {
		case ValueFormat.SignedInteger:
			payload.writeIntBE(value as number, offset, size);
			return;
		case ValueFormat.UnsignedInteger:
		case ValueFormat.Enumerated:
			payload.writeUIntBE(value as number, offset, size);
			return;
		case ValueFormat.BitField: {
			const mask = encodeBitMask(
				[...(value as Set<number>).values()],
				size * 8,
			);
			mask.copy(payload, offset);
			return;
		}
	}
}<|MERGE_RESOLUTION|>--- conflicted
+++ resolved
@@ -942,11 +942,6 @@
 		if (!this.resetToDefault) {
 			const valueFormat =
 				this.getParamInformation(this.parameter).format ||
-<<<<<<< HEAD
-				ValueFormat.SignedInteger,
-				this.value!,
-			);
-=======
 				ValueFormat.SignedInteger;
 			try {
 				serializeValue(
@@ -965,7 +960,6 @@
 					valueFormat,
 				);
 			}
->>>>>>> b67539a5
 		}
 		return super.serialize();
 	}
@@ -1068,11 +1062,6 @@
 				const param = this._parameters[i];
 				const valueFormat =
 					this.getParamInformation(param).format ||
-<<<<<<< HEAD
-					ValueFormat.SignedInteger,
-					this._values[i],
-				);
-=======
 					ValueFormat.SignedInteger;
 				try {
 					serializeValue(
@@ -1091,7 +1080,6 @@
 						valueFormat,
 					);
 				}
->>>>>>> b67539a5
 			}
 		}
 		return super.serialize();
